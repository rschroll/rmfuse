[tool.poetry]
name = "rmfuse"
version = "0.1.2-alpha.0"
description = ""
authors = ["Robert Schroll <rschroll@gmail.com>"]
license = "MIT"
repository = "https://github.com/rschroll/rmfuse"
readme = "README.md"

[tool.poetry.dependencies]
python = "^3.7"
bidict = "^0.21.2"
<<<<<<< HEAD
rmrl = "^0.1.2"
=======
pyfuse3 = "^3.2.0"
rmrl = "0.2.0"
>>>>>>> fae17a1d
rmcl = "^0.3.1"

# Need one of the following
pyfuse3 = { version = "^3.2.0", optional = true }
llfuse = { version = "^1.4.1", optional = true }

[tool.poetry.dev-dependencies]
ipython = "^7.20.0"
jedi = "0.17.2"
pylint = "^2.6.0"

[tool.poetry.extras]
pyfuse3 = ["pyfuse3"]
llfuse = ["llfuse"]

[tool.poetry.scripts]
rmfuse = "rmfuse.fuse:main"

[build-system]
requires = ["poetry-core>=1.0.0"]
build-backend = "poetry.core.masonry.api"<|MERGE_RESOLUTION|>--- conflicted
+++ resolved
@@ -10,12 +10,7 @@
 [tool.poetry.dependencies]
 python = "^3.7"
 bidict = "^0.21.2"
-<<<<<<< HEAD
-rmrl = "^0.1.2"
-=======
-pyfuse3 = "^3.2.0"
-rmrl = "0.2.0"
->>>>>>> fae17a1d
+rmrl = "^0.2.0"
 rmcl = "^0.3.1"
 
 # Need one of the following
