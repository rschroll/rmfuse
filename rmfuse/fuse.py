--- conflicted
+++ resolved
@@ -316,16 +316,12 @@
         # try to read past the end of the file, despite consistently getting
         # no data.  Throwing an error alerts them to the problem.
         if not retval:
-<<<<<<< HEAD
-            raise fuse.FUSEError(errno.ENODATA)
-=======
             log.debug(f'  No data available; {self._prev_read_fail_count} previous failures')
             self._prev_read_fail_count += 1
             if self._prev_read_fail_count > 1:
-                raise pyfuse3.FUSEError(errno.ENODATA)
+                raise fuse.FUSEError(errno.ENODATA)
         else:
             self._prev_read_fail_count = 0
->>>>>>> ac91d477
         return retval
 
     @async_op
@@ -479,9 +475,6 @@
         logging.basicConfig(level=logging.INFO)
         # Fuse debug is really verbose, so stick that here.
         fuse_options.add('debug')
-<<<<<<< HEAD
-    fuse.init(fs, options.mountpoint, fuse_options)
-=======
 
     if not os.path.isdir(options.mountpoint):
         log.error(f'{options.mountpoint} directory does not exist')
@@ -490,8 +483,7 @@
         log.error(f'{options.mountpoint} is a mount point already')
         return errno.EEXIST
 
-    pyfuse3.init(fs, options.mountpoint, fuse_options)
->>>>>>> ac91d477
+    fuse.init(fs, options.mountpoint, fuse_options)
     try:
         if is_pyfuse3:
             trio.run(fuse.main)
@@ -502,12 +494,8 @@
     except Exception:
         return 1
     finally:
-<<<<<<< HEAD
         fuse.close()
-=======
-        pyfuse3.close()
     return 0
->>>>>>> ac91d477
 
 if __name__ == '__main__':
     sys.exit(main())